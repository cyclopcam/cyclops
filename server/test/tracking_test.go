--- conflicted
+++ resolved
@@ -284,14 +284,9 @@
 func TestEventTracking(t *testing.T) {
 	paramPurmutations := []*EventTrackingParams{
 		{
-<<<<<<< HEAD
 			ModelNameLQ: "yolov8m",
 			ModelNameHQ: "yolov8l",
 			NNCoverage:  1,
-=======
-			ModelName:  "yolov8s",
-			NNCoverage: 1,
->>>>>>> b9caa963
 			//NNWidth:    320,
 			//NNHeight:   256,
 		},
